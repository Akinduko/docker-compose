--- conflicted
+++ resolved
@@ -1,8 +1,4 @@
 from __future__ import unicode_literals
 from .service import Service  # noqa:flake8
 
-<<<<<<< HEAD
-__version__ = '1.0.0.yelp2'
-=======
-__version__ = '1.0.1'
->>>>>>> c0123c74
+__version__ = '1.0.1.yelp1'