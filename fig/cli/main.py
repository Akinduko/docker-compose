from __future__ import print_function
from __future__ import unicode_literals
import logging
import sys
import re
import signal

from inspect import getdoc
import dockerpty

from .. import __version__
from ..project import NoSuchService, ConfigurationError
from ..service import BuildError, CannotBeScaledError
from .command import Command
from .formatter import Formatter
from .log_printer import LogPrinter
from .utils import yesno

from docker.errors import APIError
from .errors import UserError
from .docopt_command import NoSuchCommand

log = logging.getLogger(__name__)


def main():
    setup_logging()
    try:
        command = TopLevelCommand()
        command.sys_dispatch()
    except KeyboardInterrupt:
        log.error("\nAborting.")
        sys.exit(1)
    except (UserError, NoSuchService, ConfigurationError) as e:
        log.error(e.msg)
        sys.exit(1)
    except NoSuchCommand as e:
        log.error("No such command: %s", e.command)
        log.error("")
        log.error("\n".join(parse_doc_section("commands:", getdoc(e.supercommand))))
        sys.exit(1)
    except APIError as e:
        log.error(e.explanation)
        sys.exit(1)
    except BuildError as e:
        log.error("Service '%s' failed to build: %s" % (e.service.name, e.reason))
        sys.exit(1)


def setup_logging():
    console_handler = logging.StreamHandler(sys.stderr)
    console_handler.setFormatter(logging.Formatter())
    console_handler.setLevel(logging.INFO)
    root_logger = logging.getLogger()
    root_logger.addHandler(console_handler)
    root_logger.setLevel(logging.DEBUG)

    # Disable requests logging
    logging.getLogger("requests").propagate = False


# stolen from docopt master
def parse_doc_section(name, source):
    pattern = re.compile('^([^\n]*' + name + '[^\n]*\n?(?:[ \t].*?(?:\n|$))*)',
                         re.IGNORECASE | re.MULTILINE)
    return [s.strip() for s in pattern.findall(source)]


class TopLevelCommand(Command):
    """Punctual, lightweight development environments using Docker.

    Usage:
      fig [options] [COMMAND] [ARGS...]
      fig -h|--help

    Options:
      --verbose                 Show more output
      --version                 Print version and exit
      -f, --file FILE           Specify an alternate fig file (default: fig.yml)
      -p, --project-name NAME   Specify an alternate project name (default: directory name)

    Commands:
      build     Build or rebuild services
      help      Get help on a command
      kill      Kill containers
      logs      View output from containers
      port      Print the public port for a port binding
      ps        List containers
      rm        Remove stopped containers
      run       Run a one-off command
      scale     Set number of containers for a service
      start     Start services
      stop      Stop services
      up        Create and start containers

    """
    def docopt_options(self):
        options = super(TopLevelCommand, self).docopt_options()
        options['version'] = "fig %s" % __version__
        return options

    def build(self, project, options):
        """
        Build or rebuild services.

        Services are built once and then tagged as `project_service`,
        e.g. `figtest_db`. If you change a service's `Dockerfile` or the
        contents of its build directory, you can run `fig build` to rebuild it.

        Usage: build [options] [SERVICE...]

        Options:
            --no-cache  Do not use cache when building the image.
        """
        no_cache = bool(options.get('--no-cache', False))
        project.build(service_names=options['SERVICE'], no_cache=no_cache)

    def help(self, project, options):
        """
        Get help on a command.

        Usage: help COMMAND
        """
        command = options['COMMAND']
        if not hasattr(self, command):
            raise NoSuchCommand(command, self)
        raise SystemExit(getdoc(getattr(self, command)))

    def kill(self, project, options):
        """
        Force stop service containers.

        Usage: kill [SERVICE...]
        """
        project.kill(service_names=options['SERVICE'])

    def logs(self, project, options):
        """
        View output from containers.

        Usage: logs [options] [SERVICE...]

        Options:
            --no-color  Produce monochrome output.
        """
        containers = project.containers(service_names=options['SERVICE'], stopped=True)

        monochrome = options['--no-color']
        print("Attaching to", list_containers(containers))
        LogPrinter(containers, attach_params={'logs': True}, monochrome=monochrome).run()

<<<<<<< HEAD
    def local_port(self, project, options):
        """
        Print the local port for a port binding.

        Usage: local_port [options] SERVICE PORT
=======
    def port(self, project, options):
        """
        Print the public port for a port binding.

        Usage: port [options] SERVICE PRIVATE_PORT
>>>>>>> ee6bb9a2

        Options:
            --protocol=proto  tcp or udp (defaults to tcp)
            --index=index     index of the container if there are multiple
                              instances of a service (defaults to 1)
        """
        service = project.get_service(options['SERVICE'])
        try:
            container = service.get_container(number=options.get('--index') or 1)
        except ValueError as e:
            raise UserError(str(e))
        print(container.get_local_port(
<<<<<<< HEAD
            options['PORT'],
=======
            options['PRIVATE_PORT'],
>>>>>>> ee6bb9a2
            protocol=options.get('--protocol') or 'tcp') or '')

    def ps(self, project, options):
        """
        List containers.

        Usage: ps [options] [SERVICE...]

        Options:
            -q    Only display IDs
        """
        containers = project.containers(service_names=options['SERVICE'], stopped=True) + project.containers(service_names=options['SERVICE'], one_off=True)

        if options['-q']:
            for container in containers:
                print(container.id)
        else:
            headers = [
                'Name',
                'Command',
                'State',
                'Ports',
            ]
            rows = []
            for container in containers:
                command = container.human_readable_command
                if len(command) > 30:
                    command = '%s ...' % command[:26]
                rows.append([
                    container.name,
                    command,
                    container.human_readable_state,
                    container.human_readable_ports,
                ])
            print(Formatter().table(headers, rows))

    def rm(self, project, options):
        """
        Remove stopped service containers.

        Usage: rm [options] [SERVICE...]

        Options:
            --force   Don't ask to confirm removal
            -v        Remove volumes associated with containers
        """
        all_containers = project.containers(service_names=options['SERVICE'], stopped=True)
        stopped_containers = [c for c in all_containers if not c.is_running]

        if len(stopped_containers) > 0:
            print("Going to remove", list_containers(stopped_containers))
            if options.get('--force') \
                    or yesno("Are you sure? [yN] ", default=False):
                project.remove_stopped(
                    service_names=options['SERVICE'],
                    v=options.get('-v', False)
                )
        else:
            print("No stopped containers")

    def run(self, project, options):
        """
        Run a one-off command on a service.

        For example:

            $ fig run web python manage.py shell

        By default, linked services will be started, unless they are already
        running. If you do not want to start linked services, use
        `fig run --no-deps SERVICE COMMAND [ARGS...]`.

        Usage: run [options] SERVICE [COMMAND] [ARGS...]

        Options:
            -d         Detached mode: Run container in the background, print
                       new container name.
            -T         Disable pseudo-tty allocation. By default `fig run`
                       allocates a TTY.
            --rm       Remove container after run. Ignored in detached mode.
            --no-deps  Don't start linked services.
        """
        service = project.get_service(options['SERVICE'])

        if not options['--no-deps']:
            deps = service.get_linked_names()

            if len(deps) > 0:
                project.up(
                    service_names=deps,
                    start_links=True,
                    recreate=False,
                )

        tty = True
        if options['-d'] or options['-T'] or not sys.stdin.isatty():
            tty = False

        if options['COMMAND']:
            command = [options['COMMAND']] + options['ARGS']
        else:
            command = service.options.get('command')

        container_options = {
            'command': command,
            'tty': tty,
            'stdin_open': not options['-d'],
        }
        container = service.create_container(one_off=True, **container_options)
        if options['-d']:
            service.start_container(container, ports=None, one_off=True)
            print(container.name)
        else:
            service.start_container(container, ports=None, one_off=True)
            dockerpty.start(project.client, container.id)
            exit_code = container.wait()
            if options['--rm']:
                log.info("Removing %s..." % container.name)
                project.client.remove_container(container.id)
            sys.exit(exit_code)

    def scale(self, project, options):
        """
        Set number of containers to run for a service.

        Numbers are specified in the form `service=num` as arguments.
        For example:

            $ fig scale web=2 worker=3

        Usage: scale [SERVICE=NUM...]
        """
        for s in options['SERVICE=NUM']:
            if '=' not in s:
                raise UserError('Arguments to scale should be in the form service=num')
            service_name, num = s.split('=', 1)
            try:
                num = int(num)
            except ValueError:
                raise UserError('Number of containers for service "%s" is not a '
                                'number' % service_name)
            try:
                project.get_service(service_name).scale(num)
            except CannotBeScaledError:
                raise UserError(
                    'Service "%s" cannot be scaled because it specifies a port '
                    'on the host. If multiple containers for this service were '
                    'created, the port would clash.\n\nRemove the ":" from the '
                    'port definition in fig.yml so Docker can choose a random '
                    'port for each container.' % service_name)

    def start(self, project, options):
        """
        Start existing containers.

        Usage: start [SERVICE...]
        """
        project.start(service_names=options['SERVICE'])

    def stop(self, project, options):
        """
        Stop running containers without removing them.

        They can be started again with `fig start`.

        Usage: stop [SERVICE...]
        """
        project.stop(service_names=options['SERVICE'])

    def up(self, project, options):
        """
        Build, (re)create, start and attach to containers for a service.

        By default, `fig up` will aggregate the output of each container, and
        when it exits, all containers will be stopped. If you run `fig up -d`,
        it'll start the containers in the background and leave them running.

        If there are existing containers for a service, `fig up` will stop
        and recreate them (preserving mounted volumes with volumes-from),
        so that changes in `fig.yml` are picked up. If you do not want existing
        containers to be recreated, `fig up --no-recreate` will re-use existing
        containers.

        Usage: up [options] [SERVICE...]

        Options:
            -d             Detached mode: Run containers in the background,
                           print new container names.
            --no-color     Produce monochrome output.
            --no-deps      Don't start linked services.
            --no-recreate  If containers already exist, don't recreate them.
        """
        detached = options['-d']

        monochrome = options['--no-color']

        start_links = not options['--no-deps']
        recreate = not options['--no-recreate']
        service_names = options['SERVICE']

        project.up(
            service_names=service_names,
            start_links=start_links,
            recreate=recreate
        )

        to_attach = [c for s in project.get_services(service_names) for c in s.containers()]

        if not detached:
            print("Attaching to", list_containers(to_attach))
            log_printer = LogPrinter(to_attach, attach_params={"logs": True}, monochrome=monochrome)

            try:
                log_printer.run()
            finally:
                def handler(signal, frame):
                    project.kill(service_names=service_names)
                    sys.exit(0)
                signal.signal(signal.SIGINT, handler)

                print("Gracefully stopping... (press Ctrl+C again to force)")
                project.stop(service_names=service_names)


def list_containers(containers):
    return ", ".join(c.name for c in containers)<|MERGE_RESOLUTION|>--- conflicted
+++ resolved
@@ -149,19 +149,11 @@
         print("Attaching to", list_containers(containers))
         LogPrinter(containers, attach_params={'logs': True}, monochrome=monochrome).run()
 
-<<<<<<< HEAD
-    def local_port(self, project, options):
-        """
-        Print the local port for a port binding.
-
-        Usage: local_port [options] SERVICE PORT
-=======
     def port(self, project, options):
         """
         Print the public port for a port binding.
 
         Usage: port [options] SERVICE PRIVATE_PORT
->>>>>>> ee6bb9a2
 
         Options:
             --protocol=proto  tcp or udp (defaults to tcp)
@@ -174,11 +166,7 @@
         except ValueError as e:
             raise UserError(str(e))
         print(container.get_local_port(
-<<<<<<< HEAD
-            options['PORT'],
-=======
             options['PRIVATE_PORT'],
->>>>>>> ee6bb9a2
             protocol=options.get('--protocol') or 'tcp') or '')
 
     def ps(self, project, options):
