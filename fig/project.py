--- conflicted
+++ resolved
@@ -229,29 +229,20 @@
            start_links=True,
            recreate=True,
            insecure_registry=False,
-<<<<<<< HEAD
-=======
            detach=False,
->>>>>>> 4827e606
            do_build=True):
         running_containers = []
         for service in self.get_services(service_names, include_links=start_links):
             if recreate:
                 for (_, container) in service.recreate_containers(
                         insecure_registry=insecure_registry,
-<<<<<<< HEAD
-=======
                         detach=detach,
->>>>>>> 4827e606
                         do_build=do_build):
                     running_containers.append(container)
             else:
                 for container in service.start_or_create_containers(
                         insecure_registry=insecure_registry,
-<<<<<<< HEAD
-=======
                         detach=detach,
->>>>>>> 4827e606
                         do_build=do_build):
                     running_containers.append(container)
 
