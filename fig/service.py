--- conflicted
+++ resolved
@@ -15,13 +15,15 @@
 log = logging.getLogger(__name__)
 
 
-<<<<<<< HEAD
 DOCKER_CONFIG_KEYS = [
+    'cap_add',
+    'cap_drop',
     'command',
     'detach',
     'dns',
     'domainname',
     'entrypoint',
+    'env_file',
     'environment',
     'hostname',
     'image',
@@ -29,6 +31,7 @@
     'net',
     'ports',
     'privileged',
+    'restart',
     'stdin_open',
     'tty',
     'user',
@@ -36,9 +39,6 @@
     'volumes_from',
     'working_dir',
 ]
-=======
-DOCKER_CONFIG_KEYS = ['image', 'command', 'hostname', 'domainname', 'user', 'detach', 'stdin_open', 'tty', 'mem_limit', 'ports', 'environment', 'env_file', 'dns', 'volumes', 'entrypoint', 'privileged', 'volumes_from', 'net', 'working_dir', 'restart', 'cap_add', 'cap_drop']
->>>>>>> c0123c74
 DOCKER_CONFIG_HINTS = {
     'link'      : 'links',
     'port'      : 'ports',
