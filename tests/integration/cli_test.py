--- conflicted
+++ resolved
@@ -86,7 +86,6 @@
         output = mock_stdout.getvalue()
         self.assertNotIn(cache_indicator, output)
 
-<<<<<<< HEAD
     @patch('sys.stdout', new_callable=StringIO)
     def test_tag(self, mock_stdout):
         self.command.base_dir = 'tests/fixtures/tags-figfile'
@@ -105,8 +104,6 @@
                 except Exception:
                     pass
 
-=======
->>>>>>> c0123c74
     def test_up(self):
         self.command.dispatch(['up', '-d'], None)
         service = self.project.get_service('simple')
