from __future__ import unicode_literals

import docker
import mock
from .. import unittest
<<<<<<< HEAD

from fig import includes
from fig.container import Container
from fig.service import (
    Service,
    ServiceLink,
)
from fig.project import (
    ConfigurationError,
    NoSuchService,
    Project,
    get_external_projects,
)
=======
from compose.service import Service
from compose.project import Project
from compose.container import Container
from compose import config

import mock
import docker
>>>>>>> 8ffeaf2a


class ProjectTest(unittest.TestCase):
    def test_from_dict(self):
        project = Project.from_dicts('composetest', [
            {
                'name': 'web',
                'image': 'busybox:latest'
            },
            {
                'name': 'db',
                'image': 'busybox:latest'
            },
        ], None, None, None)
        self.assertEqual(len(project.services), 2)
        self.assertEqual(project.get_service('web').name, 'web')
        self.assertEqual(project.get_service('web').options['image'], 'busybox:latest')
        self.assertEqual(project.get_service('db').name, 'db')
        self.assertEqual(project.get_service('db').options['image'], 'busybox:latest')

    def test_from_dict_sorts_in_dependency_order(self):
        project = Project.from_dicts('composetest', [
            {
                'name': 'web',
                'image': 'busybox:latest',
                'links': ['db'],
            },
            {
                'name': 'db',
                'image': 'busybox:latest',
                'volumes_from': ['volume']
            },
            {
                'name': 'volume',
                'image': 'busybox:latest',
                'volumes': ['/tmp'],
            }
        ], None, None, None)

        self.assertEqual(project.services[0].name, 'volume')
        self.assertEqual(project.services[1].name, 'db')
        self.assertEqual(project.services[2].name, 'web')

    def test_from_config(self):
        dicts = config.from_dictionary({
            'web': {
                'image': 'busybox:latest',
            },
            'db': {
                'image': 'busybox:latest',
            },
        })
        project = Project.from_dicts('composetest', dicts, None)
        self.assertEqual(len(project.services), 2)
        self.assertEqual(project.get_service('web').name, 'web')
        self.assertEqual(project.get_service('web').options['image'], 'busybox:latest')
        self.assertEqual(project.get_service('db').name, 'db')
        self.assertEqual(project.get_service('db').options['image'], 'busybox:latest')

<<<<<<< HEAD
    def test_from_config_throws_error_when_not_dict(self):
        with self.assertRaises(ConfigurationError):
            project = Project.from_config('figtest', {
                'web': 'busybox:latest',
            }, None)

    def test_up_with_fresh_start(self):
        mock_client = mock.create_autospec(docker.Client)
        services = [
            {'name': 'web', 'image': 'busybox:latest', 'links': ['db']},
            {'name': 'db',  'image': 'busybox:latest'},
        ]
        project = Project.from_dicts('test', services, mock_client, None, None)
        containers = project.up(do_build=False, fresh_start=True)
        self.assertEqual(len(containers), 2)

        def build_start_call(links):
            return mock.call.start(
                mock_client.create_container.return_value.__getitem__.return_value,
                links=links,
                cap_add=None,
                restart_policy=None,
                dns_search=None,
                network_mode='bridge',
                binds={},
                dns=None,
                volumes_from=[],
                port_bindings={},
                cap_drop=None,
                privileged=False,
            )

        expected = [
            mock.call.create_container(
                environment={},
                image='busybox:latest',
                detach=False,
                name='test_db_1',
            ),
            build_start_call([]),
            mock.call.create_container(
                environment={},
                image='busybox:latest',
                detach=False,
                name='test_web_1',
            ),
            build_start_call([
                ('test_db_1', 'db'),
                ('test_db_1', 'test_db_1'),
                ('test_db_1', 'db_1'),
            ]),
        ]
        self.assertEqual(mock_client.method_calls, expected)

    def test_get_service_no_external(self):
=======
    def test_get_service(self):
>>>>>>> 8ffeaf2a
        web = Service(
            project='composetest',
            name='web',
            client=None,
            image="busybox:latest",
        )
        project = Project('test', [web], None, None)
        self.assertEqual(project.get_service('web'), web)

    def test_get_service_with_project_name(self):
        web = Service(project='figtest', name='web')
        project = Project('test', [web], None, None)
        self.assertEqual(project.get_service('test_web'), web)

    def test_get_service_not_found(self):
        project = Project('test', [], None, None)
        with self.assertRaises(NoSuchService):
            project.get_service('not_found')

    def test_get_service_from_external(self):
        project_name = 'theproject'
        web = Service(project='test', name='web')
        external_web = Service(project='other', name='web')
        external_project = Project(
            project_name + 'other',
            [external_web],
            None,
            project_name)
        project = Project(project_name, [web], None, None, [external_project])

        self.assertEqual(project.get_service('other_web'), external_web)

    def test_get_services_returns_all_services_without_args(self):
<<<<<<< HEAD
        web = Service(project='figtest', name='web')
        console = Service(project='figtest', name='console')
        external_web = Service(project='servicea', name='web')

        external_projects = [Project('servicea',[external_web], None, None)]
        project = Project('test', [web, console], None, None, external_projects)
        self.assertEqual(project.get_services(), [external_web, web, console])

    def test_get_services_returns_listed_services_with_args(self):
        web = Service(project='figtest', name='web')
        console = Service(project='figtest', name='console')
=======
        web = Service(
            project='composetest',
            name='web',
            image='foo',
        )
        console = Service(
            project='composetest',
            name='console',
            image='foo',
        )
        project = Project('test', [web, console], None)
        self.assertEqual(project.get_services(), [web, console])

    def test_get_services_returns_listed_services_with_args(self):
        web = Service(
            project='composetest',
            name='web',
            image='foo',
        )
        console = Service(
            project='composetest',
            name='console',
            image='foo',
        )
>>>>>>> 8ffeaf2a
        project = Project('test', [web, console], None)
        self.assertEqual(project.get_services(['console']), [console])

    def test_get_services_with_include_links(self):
<<<<<<< HEAD
        db = Service(project='figtest', name='db')
        cache = Service( project='figtest', name='cache')
=======
        db = Service(
            project='composetest',
            name='db',
            image='foo',
        )
>>>>>>> 8ffeaf2a
        web = Service(
            project='composetest',
            name='web',
<<<<<<< HEAD
            links=[ServiceLink(db, 'database')]
=======
            image='foo',
            links=[(db, 'database')]
        )
        cache = Service(
            project='composetest',
            name='cache',
            image='foo'
>>>>>>> 8ffeaf2a
        )
        console = Service(
            project='composetest',
            name='console',
<<<<<<< HEAD
            links=[ServiceLink(web, 'web')]
        )
        project = Project('test', [web, db, cache, console], None)
        services = project.get_services(['console'], include_links=True)
        self.assertEqual(services, [db, web, console])

    def test_get_services_removes_duplicates_following_links(self):
        db = Service(project='figtest', name='db')
=======
            image='foo',
            links=[(web, 'web')]
        )
        project = Project('test', [web, db, cache, console], None)
        self.assertEqual(
            project.get_services(['console'], include_deps=True),
            [db, web, console]
        )

    def test_get_services_removes_duplicates_following_links(self):
        db = Service(
            project='composetest',
            name='db',
            image='foo',
        )
>>>>>>> 8ffeaf2a
        web = Service(
            project='composetest',
            name='web',
<<<<<<< HEAD
            links=[ServiceLink(db, 'database')]
=======
            image='foo',
            links=[(db, 'database')]
>>>>>>> 8ffeaf2a
        )
        project = Project('test', [web, db], None)
        self.assertEqual(
            project.get_services(['web', 'db'], include_deps=True),
            [db, web]
        )

<<<<<<< HEAD
    def test_get_links(self):
        db = Service(project='test', name='db')
        other = Service(project='test', name='other')
        project = Project('test', [db, other], None)
        config_links = [
            'db',
            'db:alias',
            'other',
        ]
        links = project.get_links(config_links, 'test')
        expected = [
            ServiceLink(db, None),
            ServiceLink(db, 'alias'),
            ServiceLink(other, None),
        ]
        self.assertEqual(links, expected)

    def test_get_links_no_links(self):
        project = Project('test', [], None)
        self.assertEqual(project.get_links(None, None), [])


class GetExternalProjectsTest(unittest.TestCase):

    project_includes = {
        'project_b': {
            'url': 'http://example.com/project_b/fig.yml'
        },
        'project_c': {
            'url': 'http://example.com/project_c/fig.yml'
        },
    }

    def setUp(self):
        self.mock_client = mock.create_autospec(docker.Client)
        self.mock_externals_cache = mock.create_autospec(
            includes.ExternalProjectCache)
        self.project_name = 'rootproject'

    def test_get_external_projects_none(self):
        self.assertEqual(get_external_projects({}, {}, None, None, None), [])

    @mock.patch('fig.project.includes.LocalConfigCache', autospec=True)
    @mock.patch('fig.project.includes.ExternalProjectCache', autospec=True)
    def test_get_external_projects_empty_cache(
            self,
            mock_externals_cache,
            mock_config_cache):
        projects = get_external_projects(
            self.project_includes,
            {'ttl': 30},
            self.mock_client,
            self.project_name,
            None)

        self.assertEqual(len(projects), 2)
        mock_externals_cache.assert_called_once_with(
            mock_config_cache.from_config.return_value,
            self.mock_client,
            mock.ANY)

        mock_config_cache.from_config.assert_called_once_with({'ttl': 30})

        _, _, build_project = mock_externals_cache.mock_calls[0][1]
        project = build_project('included', {}, self.mock_client)
        self.assertEqual(project.name, 'rootprojectincluded')

    def test_get_external_projects_with_cache(self):
        projects = get_external_projects(
            self.project_includes,
            {},
            self.mock_client,
            self.project_name,
            self.mock_externals_cache)

        self.assertEqual(
            [self.mock_externals_cache.get_project_from_include.return_value
             for _ in range(2)],
            projects)
=======
    def test_use_volumes_from_container(self):
        container_id = 'aabbccddee'
        container_dict = dict(Name='aaa', Id=container_id)
        mock_client = mock.create_autospec(docker.Client)
        mock_client.inspect_container.return_value = container_dict
        project = Project.from_dicts('test', [
            {
                'name': 'test',
                'image': 'busybox:latest',
                'volumes_from': ['aaa']
            }
        ], mock_client)
        self.assertEqual(project.get_service('test')._get_volumes_from(), [container_id])

    def test_use_volumes_from_service_no_container(self):
        container_name = 'test_vol_1'
        mock_client = mock.create_autospec(docker.Client)
        mock_client.containers.return_value = [
            {
                "Name": container_name,
                "Names": [container_name],
                "Id": container_name,
                "Image": 'busybox:latest'
            }
        ]
        project = Project.from_dicts('test', [
            {
                'name': 'vol',
                'image': 'busybox:latest'
            },
            {
                'name': 'test',
                'image': 'busybox:latest',
                'volumes_from': ['vol']
            }
        ], mock_client)
        self.assertEqual(project.get_service('test')._get_volumes_from(), [container_name])

    @mock.patch.object(Service, 'containers')
    def test_use_volumes_from_service_container(self, mock_return):
        container_ids = ['aabbccddee', '12345']
        mock_return.return_value = [
            mock.Mock(id=container_id, spec=Container)
            for container_id in container_ids]

        project = Project.from_dicts('test', [
            {
                'name': 'vol',
                'image': 'busybox:latest'
            },
            {
                'name': 'test',
                'image': 'busybox:latest',
                'volumes_from': ['vol']
            }
        ], None)
        self.assertEqual(project.get_service('test')._get_volumes_from(), container_ids)

    def test_use_net_from_container(self):
        container_id = 'aabbccddee'
        container_dict = dict(Name='aaa', Id=container_id)
        mock_client = mock.create_autospec(docker.Client)
        mock_client.inspect_container.return_value = container_dict
        project = Project.from_dicts('test', [
            {
                'name': 'test',
                'image': 'busybox:latest',
                'net': 'container:aaa'
            }
        ], mock_client)
        service = project.get_service('test')
        self.assertEqual(service._get_net(), 'container:' + container_id)

    def test_use_net_from_service(self):
        container_name = 'test_aaa_1'
        mock_client = mock.create_autospec(docker.Client)
        mock_client.containers.return_value = [
            {
                "Name": container_name,
                "Names": [container_name],
                "Id": container_name,
                "Image": 'busybox:latest'
            }
        ]
        project = Project.from_dicts('test', [
            {
                'name': 'aaa',
                'image': 'busybox:latest'
            },
            {
                'name': 'test',
                'image': 'busybox:latest',
                'net': 'container:aaa'
            }
        ], mock_client)

        service = project.get_service('test')
        self.assertEqual(service._get_net(), 'container:' + container_name)
>>>>>>> 8ffeaf2a
<|MERGE_RESOLUTION|>--- conflicted
+++ resolved
@@ -3,29 +3,17 @@
 import docker
 import mock
 from .. import unittest
-<<<<<<< HEAD
-
-from fig import includes
-from fig.container import Container
-from fig.service import (
+
+from compose.service import (
     Service,
     ServiceLink,
 )
-from fig.project import (
-    ConfigurationError,
-    NoSuchService,
-    Project,
-    get_external_projects,
-)
-=======
-from compose.service import Service
 from compose.project import Project
 from compose.container import Container
 from compose import config
 
 import mock
 import docker
->>>>>>> 8ffeaf2a
 
 
 class ProjectTest(unittest.TestCase):
@@ -84,13 +72,6 @@
         self.assertEqual(project.get_service('web').options['image'], 'busybox:latest')
         self.assertEqual(project.get_service('db').name, 'db')
         self.assertEqual(project.get_service('db').options['image'], 'busybox:latest')
-
-<<<<<<< HEAD
-    def test_from_config_throws_error_when_not_dict(self):
-        with self.assertRaises(ConfigurationError):
-            project = Project.from_config('figtest', {
-                'web': 'busybox:latest',
-            }, None)
 
     def test_up_with_fresh_start(self):
         mock_client = mock.create_autospec(docker.Client)
@@ -140,10 +121,7 @@
         ]
         self.assertEqual(mock_client.method_calls, expected)
 
-    def test_get_service_no_external(self):
-=======
     def test_get_service(self):
->>>>>>> 8ffeaf2a
         web = Service(
             project='composetest',
             name='web',
@@ -177,19 +155,6 @@
         self.assertEqual(project.get_service('other_web'), external_web)
 
     def test_get_services_returns_all_services_without_args(self):
-<<<<<<< HEAD
-        web = Service(project='figtest', name='web')
-        console = Service(project='figtest', name='console')
-        external_web = Service(project='servicea', name='web')
-
-        external_projects = [Project('servicea',[external_web], None, None)]
-        project = Project('test', [web, console], None, None, external_projects)
-        self.assertEqual(project.get_services(), [external_web, web, console])
-
-    def test_get_services_returns_listed_services_with_args(self):
-        web = Service(project='figtest', name='web')
-        console = Service(project='figtest', name='console')
-=======
         web = Service(
             project='composetest',
             name='web',
@@ -214,51 +179,31 @@
             name='console',
             image='foo',
         )
->>>>>>> 8ffeaf2a
         project = Project('test', [web, console], None)
         self.assertEqual(project.get_services(['console']), [console])
 
     def test_get_services_with_include_links(self):
-<<<<<<< HEAD
-        db = Service(project='figtest', name='db')
-        cache = Service( project='figtest', name='cache')
-=======
         db = Service(
             project='composetest',
             name='db',
             image='foo',
         )
->>>>>>> 8ffeaf2a
-        web = Service(
-            project='composetest',
-            name='web',
-<<<<<<< HEAD
+        web = Service(
+            project='composetest',
+            name='web',
+            image='foo',
             links=[ServiceLink(db, 'database')]
-=======
-            image='foo',
-            links=[(db, 'database')]
         )
         cache = Service(
             project='composetest',
             name='cache',
             image='foo'
->>>>>>> 8ffeaf2a
         )
         console = Service(
             project='composetest',
             name='console',
-<<<<<<< HEAD
+            image='foo',
             links=[ServiceLink(web, 'web')]
-        )
-        project = Project('test', [web, db, cache, console], None)
-        services = project.get_services(['console'], include_links=True)
-        self.assertEqual(services, [db, web, console])
-
-    def test_get_services_removes_duplicates_following_links(self):
-        db = Service(project='figtest', name='db')
-=======
-            image='foo',
-            links=[(web, 'web')]
         )
         project = Project('test', [web, db, cache, console], None)
         self.assertEqual(
@@ -272,16 +217,11 @@
             name='db',
             image='foo',
         )
->>>>>>> 8ffeaf2a
-        web = Service(
-            project='composetest',
-            name='web',
-<<<<<<< HEAD
+        web = Service(
+            project='composetest',
+            name='web',
+            image='foo',
             links=[ServiceLink(db, 'database')]
-=======
-            image='foo',
-            links=[(db, 'database')]
->>>>>>> 8ffeaf2a
         )
         project = Project('test', [web, db], None)
         self.assertEqual(
@@ -289,87 +229,6 @@
             [db, web]
         )
 
-<<<<<<< HEAD
-    def test_get_links(self):
-        db = Service(project='test', name='db')
-        other = Service(project='test', name='other')
-        project = Project('test', [db, other], None)
-        config_links = [
-            'db',
-            'db:alias',
-            'other',
-        ]
-        links = project.get_links(config_links, 'test')
-        expected = [
-            ServiceLink(db, None),
-            ServiceLink(db, 'alias'),
-            ServiceLink(other, None),
-        ]
-        self.assertEqual(links, expected)
-
-    def test_get_links_no_links(self):
-        project = Project('test', [], None)
-        self.assertEqual(project.get_links(None, None), [])
-
-
-class GetExternalProjectsTest(unittest.TestCase):
-
-    project_includes = {
-        'project_b': {
-            'url': 'http://example.com/project_b/fig.yml'
-        },
-        'project_c': {
-            'url': 'http://example.com/project_c/fig.yml'
-        },
-    }
-
-    def setUp(self):
-        self.mock_client = mock.create_autospec(docker.Client)
-        self.mock_externals_cache = mock.create_autospec(
-            includes.ExternalProjectCache)
-        self.project_name = 'rootproject'
-
-    def test_get_external_projects_none(self):
-        self.assertEqual(get_external_projects({}, {}, None, None, None), [])
-
-    @mock.patch('fig.project.includes.LocalConfigCache', autospec=True)
-    @mock.patch('fig.project.includes.ExternalProjectCache', autospec=True)
-    def test_get_external_projects_empty_cache(
-            self,
-            mock_externals_cache,
-            mock_config_cache):
-        projects = get_external_projects(
-            self.project_includes,
-            {'ttl': 30},
-            self.mock_client,
-            self.project_name,
-            None)
-
-        self.assertEqual(len(projects), 2)
-        mock_externals_cache.assert_called_once_with(
-            mock_config_cache.from_config.return_value,
-            self.mock_client,
-            mock.ANY)
-
-        mock_config_cache.from_config.assert_called_once_with({'ttl': 30})
-
-        _, _, build_project = mock_externals_cache.mock_calls[0][1]
-        project = build_project('included', {}, self.mock_client)
-        self.assertEqual(project.name, 'rootprojectincluded')
-
-    def test_get_external_projects_with_cache(self):
-        projects = get_external_projects(
-            self.project_includes,
-            {},
-            self.mock_client,
-            self.project_name,
-            self.mock_externals_cache)
-
-        self.assertEqual(
-            [self.mock_externals_cache.get_project_from_include.return_value
-             for _ in range(2)],
-            projects)
-=======
     def test_use_volumes_from_container(self):
         container_id = 'aabbccddee'
         container_dict = dict(Name='aaa', Id=container_id)
@@ -467,5 +326,4 @@
         ], mock_client)
 
         service = project.get_service('test')
-        self.assertEqual(service._get_net(), 'container:' + container_name)
->>>>>>> 8ffeaf2a
+        self.assertEqual(service._get_net(), 'container:' + container_name)