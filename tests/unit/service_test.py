from __future__ import unicode_literals
from __future__ import absolute_import
import os

from .. import unittest
import docker
import mock

import docker

from fig import Service
from fig.container import Container
from fig.service import (
    BuildError,
    ConfigError,
    split_port,
    parse_volume_spec,
    build_volume_binding,
)


class ServiceTest(unittest.TestCase):

    def setUp(self):
        self.mock_client = mock.create_autospec(docker.Client)
<<<<<<< HEAD
    
    def test_build_with_build_Error(self):
        mock_client = mock.create_autospec(docker.Client)
        service = Service('buildtest', client=mock_client, build='/path')
=======

    def test_build_with_build_Error(self):
        service = Service('buildtest', client=self.mock_client, build='/path')
>>>>>>> d6204457
        with self.assertRaises(BuildError):
            service.build()

    def test_build_with_cache(self):
<<<<<<< HEAD
        mock_client = mock.create_autospec(docker.Client)
        service = Service(
            'buildtest',
            client=mock_client,
=======
        service = Service(
            'buildtest',
            client=self.mock_client,
>>>>>>> d6204457
            build='/path',
            tags=['foo', 'foo:v2'])
        expected = 'abababab'

        with mock.patch('fig.service.stream_output') as mock_stream_output:
            mock_stream_output.return_value = [
                dict(stream='Successfully built %s' % expected)
            ]
            image_id = service.build()
        self.assertEqual(image_id, expected)
<<<<<<< HEAD
        mock_client.build.assert_called_once_with(
=======
        self.mock_client.build.assert_called_once_with(
>>>>>>> d6204457
            '/path',
            tag=service.full_name,
            stream=True,
            rm=True,
            nocache=False)

<<<<<<< HEAD
        self.assertEqual(mock_client.tag.mock_calls, [
            mock.call(image_id, 'foo', tag=None),
            mock.call(image_id, 'foo', tag='v2'),
        ])

=======
>>>>>>> d6204457
    def test_bad_tags_from_config(self):
        with self.assertRaises(ConfigError) as exc_context:
            Service('something', tags='my_tag_is_a_string')
        self.assertEqual(str(exc_context.exception),
                         'Service something tags must be a list.')

<<<<<<< HEAD
=======
    def test_get_image_ids(self):
        service = Service('imagetest', client=self.mock_client, build='/path')
        image_id = "abcd"
        self.mock_client.images.return_value = [dict(Id=image_id)]
        self.assertEqual(service.get_image_ids(), [image_id])

    def test_tag_no_image(self):
        self.mock_client.images.return_value = []
        service = Service(
            'tagtest',
            client=self.mock_client,
            build='/path',
            tags=['foo', 'foo:v2'])

        with self.assertRaises(BuildError):
            service.tag()

    def test_tag(self):
        image_id = 'aaaaaa'
        self.mock_client.images.return_value = [dict(Id=image_id)]
        service = Service(
            'tagtest',
            client=self.mock_client,
            build='/path',
            tags=['foo', 'foo:v2'])

        service.tag()
        self.assertEqual(self.mock_client.tag.mock_calls, [
            mock.call(image_id, 'foo', tag=None),
            mock.call(image_id, 'foo', tag='v2'),
        ])

>>>>>>> d6204457
    def test_name_validations(self):
        self.assertRaises(ConfigError, lambda: Service(name=''))

        self.assertRaises(ConfigError, lambda: Service(name=' '))
        self.assertRaises(ConfigError, lambda: Service(name='/'))
        self.assertRaises(ConfigError, lambda: Service(name='!'))
        self.assertRaises(ConfigError, lambda: Service(name='\xe2'))
        self.assertRaises(ConfigError, lambda: Service(name='_'))
        self.assertRaises(ConfigError, lambda: Service(name='____'))
        self.assertRaises(ConfigError, lambda: Service(name='foo_bar'))
        self.assertRaises(ConfigError, lambda: Service(name='__foo_bar__'))

        Service('a')
        Service('foo')

    def test_project_validation(self):
        self.assertRaises(ConfigError, lambda: Service(name='foo', project='_'))
        Service(name='foo', project='bar')

    def test_config_validation(self):
        self.assertRaises(ConfigError, lambda: Service(name='foo', port=['8000']))
        Service(name='foo', ports=['8000'])

    def test_get_volumes_from_container(self):
        container_id = 'aabbccddee'
        service = Service(
            'test',
            volumes_from=[mock.Mock(id=container_id, spec=Container)])

        self.assertEqual(service._get_volumes_from(), [container_id])

    def test_get_volumes_from_intermediate_container(self):
        container_id = 'aabbccddee'
        service = Service('test')
        container = mock.Mock(id=container_id, spec=Container)

        self.assertEqual(service._get_volumes_from(container), [container_id])

    def test_get_volumes_from_service_container_exists(self):
        container_ids = ['aabbccddee', '12345']
        from_service = mock.create_autospec(Service)
        from_service.containers.return_value = [
            mock.Mock(id=container_id, spec=Container)
            for container_id in container_ids
        ]
        service = Service('test', volumes_from=[from_service])

        self.assertEqual(service._get_volumes_from(), container_ids)

    def test_get_volumes_from_service_no_container(self):
        container_id = 'abababab'
        from_service = mock.create_autospec(Service)
        from_service.containers.return_value = []
        from_service.create_container.return_value = mock.Mock(
            id=container_id,
            spec=Container)
        service = Service('test', volumes_from=[from_service])

        self.assertEqual(service._get_volumes_from(), [container_id])
        from_service.create_container.assert_called_once_with()

    def test_split_port_with_host_ip(self):
        internal_port, external_port = split_port("127.0.0.1:1000:2000")
        self.assertEqual(internal_port, "2000")
        self.assertEqual(external_port, ("127.0.0.1", "1000"))

    def test_split_port_with_protocol(self):
        internal_port, external_port = split_port("127.0.0.1:1000:2000/udp")
        self.assertEqual(internal_port, "2000/udp")
        self.assertEqual(external_port, ("127.0.0.1", "1000"))

    def test_split_port_with_host_ip_no_port(self):
        internal_port, external_port = split_port("127.0.0.1::2000")
        self.assertEqual(internal_port, "2000")
        self.assertEqual(external_port, ("127.0.0.1", None))

    def test_split_port_with_host_port(self):
        internal_port, external_port = split_port("1000:2000")
        self.assertEqual(internal_port, "2000")
        self.assertEqual(external_port, "1000")

    def test_split_port_no_host_port(self):
        internal_port, external_port = split_port("2000")
        self.assertEqual(internal_port, "2000")
        self.assertEqual(external_port, None)

    def test_split_port_invalid(self):
        with self.assertRaises(ConfigError):
            split_port("0.0.0.0:1000:2000:tcp")

    def test_split_domainname_none(self):
        service = Service('foo', hostname='name', client=self.mock_client)
        self.mock_client.containers.return_value = []
        opts = service._get_container_create_options({})
        self.assertEqual(opts['hostname'], 'name', 'hostname')
        self.assertFalse('domainname' in opts, 'domainname')

    def test_split_domainname_fqdn(self):
        service = Service('foo',
                hostname='name.domain.tld',
                client=self.mock_client)
        self.mock_client.containers.return_value = []
        opts = service._get_container_create_options({})
        self.assertEqual(opts['hostname'], 'name', 'hostname')
        self.assertEqual(opts['domainname'], 'domain.tld', 'domainname')

    def test_split_domainname_both(self):
        service = Service('foo',
                hostname='name',
                domainname='domain.tld',
                client=self.mock_client)
        self.mock_client.containers.return_value = []
        opts = service._get_container_create_options({})
        self.assertEqual(opts['hostname'], 'name', 'hostname')
        self.assertEqual(opts['domainname'], 'domain.tld', 'domainname')

    def test_split_domainname_weird(self):
        service = Service('foo',
                hostname='name.sub',
                domainname='domain.tld',
                client=self.mock_client)
        self.mock_client.containers.return_value = []
        opts = service._get_container_create_options({})
        self.assertEqual(opts['hostname'], 'name.sub', 'hostname')
        self.assertEqual(opts['domainname'], 'domain.tld', 'domainname')

    def test_get_container_not_found(self):
        self.mock_client.containers.return_value = []
        service = Service('foo', client=self.mock_client)

        self.assertRaises(ValueError, service.get_container)

    @mock.patch('fig.service.Container', autospec=True)
    def test_get_container(self, mock_container_class):
        container_dict = dict(Name='default_foo_2')
        self.mock_client.containers.return_value = [container_dict]
        service = Service('foo', client=self.mock_client)

        container = service.get_container(number=2)
        self.assertEqual(container, mock_container_class.from_ps.return_value)
        mock_container_class.from_ps.assert_called_once_with(
            self.mock_client, container_dict)


class ServiceVolumesTest(unittest.TestCase):

    def test_parse_volume_spec_only_one_path(self):
        spec = parse_volume_spec('/the/volume')
        self.assertEqual(spec, (None, '/the/volume', 'rw'))

    def test_parse_volume_spec_internal_and_external(self):
        spec = parse_volume_spec('external:interval')
        self.assertEqual(spec, ('external', 'interval', 'rw'))

    def test_parse_volume_spec_with_mode(self):
        spec = parse_volume_spec('external:interval:ro')
        self.assertEqual(spec, ('external', 'interval', 'ro'))

    def test_parse_volume_spec_too_many_parts(self):
        with self.assertRaises(ConfigError):
            parse_volume_spec('one:two:three:four')

    def test_parse_volume_bad_mode(self):
        with self.assertRaises(ConfigError):
            parse_volume_spec('one:two:notrw')

    def test_build_volume_binding(self):
        binding = build_volume_binding(parse_volume_spec('/outside:/inside'))
        self.assertEqual(
            binding,
            ('/outside', dict(bind='/inside', ro=False)))

    @mock.patch.dict(os.environ)
    def test_build_volume_binding_with_environ(self):
        os.environ['VOLUME_PATH'] = '/opt'
        binding = build_volume_binding(parse_volume_spec('${VOLUME_PATH}:/opt'))
        self.assertEqual(binding, ('/opt', dict(bind='/opt', ro=False)))

    @mock.patch.dict(os.environ)
    def test_building_volume_binding_with_home(self):
        os.environ['HOME'] = '/home/user'
        binding = build_volume_binding(parse_volume_spec('~:/home/user'))
        self.assertEqual(
            binding,
            ('/home/user', dict(bind='/home/user', ro=False)))<|MERGE_RESOLUTION|>--- conflicted
+++ resolved
@@ -23,30 +23,16 @@
 
     def setUp(self):
         self.mock_client = mock.create_autospec(docker.Client)
-<<<<<<< HEAD
-    
-    def test_build_with_build_Error(self):
-        mock_client = mock.create_autospec(docker.Client)
-        service = Service('buildtest', client=mock_client, build='/path')
-=======
 
     def test_build_with_build_Error(self):
         service = Service('buildtest', client=self.mock_client, build='/path')
->>>>>>> d6204457
         with self.assertRaises(BuildError):
             service.build()
 
     def test_build_with_cache(self):
-<<<<<<< HEAD
-        mock_client = mock.create_autospec(docker.Client)
-        service = Service(
-            'buildtest',
-            client=mock_client,
-=======
         service = Service(
             'buildtest',
             client=self.mock_client,
->>>>>>> d6204457
             build='/path',
             tags=['foo', 'foo:v2'])
         expected = 'abababab'
@@ -57,33 +43,19 @@
             ]
             image_id = service.build()
         self.assertEqual(image_id, expected)
-<<<<<<< HEAD
-        mock_client.build.assert_called_once_with(
-=======
         self.mock_client.build.assert_called_once_with(
->>>>>>> d6204457
             '/path',
             tag=service.full_name,
             stream=True,
             rm=True,
             nocache=False)
 
-<<<<<<< HEAD
-        self.assertEqual(mock_client.tag.mock_calls, [
-            mock.call(image_id, 'foo', tag=None),
-            mock.call(image_id, 'foo', tag='v2'),
-        ])
-
-=======
->>>>>>> d6204457
     def test_bad_tags_from_config(self):
         with self.assertRaises(ConfigError) as exc_context:
             Service('something', tags='my_tag_is_a_string')
         self.assertEqual(str(exc_context.exception),
                          'Service something tags must be a list.')
 
-<<<<<<< HEAD
-=======
     def test_get_image_ids(self):
         service = Service('imagetest', client=self.mock_client, build='/path')
         image_id = "abcd"
@@ -116,7 +88,6 @@
             mock.call(image_id, 'foo', tag='v2'),
         ])
 
->>>>>>> d6204457
     def test_name_validations(self):
         self.assertRaises(ConfigError, lambda: Service(name=''))
 
