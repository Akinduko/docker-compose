--- conflicted
+++ resolved
@@ -183,13 +183,8 @@
         service = Service('foo',
                 hostname='name.sub',
                 domainname='domain.tld',
-<<<<<<< HEAD
                 client=self.mock_client)
         self.mock_client.containers.return_value = []
-=======
-            )
-        service.next_container_name = lambda x: 'foo'
->>>>>>> ee6bb9a2
         opts = service._get_container_create_options({})
         self.assertEqual(opts['hostname'], 'name.sub', 'hostname')
         self.assertEqual(opts['domainname'], 'domain.tld', 'domainname')
