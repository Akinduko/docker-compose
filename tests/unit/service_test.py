--- conflicted
+++ resolved
@@ -21,12 +21,9 @@
 
 class ServiceTest(unittest.TestCase):
 
-<<<<<<< HEAD
-=======
     def setUp(self):
         self.mock_client = mock.create_autospec(docker.Client)
     
->>>>>>> b420f48d
     def test_build_with_build_Error(self):
         mock_client = mock.create_autospec(docker.Client)
         service = Service('buildtest', client=mock_client, build='/path')
